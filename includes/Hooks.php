--- conflicted
+++ resolved
@@ -193,12 +193,6 @@
 			$badhookmsg = null;
 			$hook_args = array_merge( $hook, $args );
 
-<<<<<<< HEAD
-			// Profile first in case the Profiler causes errors
-			$funcPS = $profiler->scopedProfileIn( $func );
-
-=======
->>>>>>> 257401d8
 			// mark hook as deprecated, if deprecation version is specified
 			if ( $deprecatedVersion !== null ) {
 				wfDeprecated( "$event hook (used in $func)", $deprecatedVersion );
